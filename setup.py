#!/usr/bin/env python

from setuptools import setup

with open('README.md') as f:
    long_description = f.read()

setup(name="pipelinewise-target-s3-csv",
      version="2.0.0",
      python_requires=">=3.7.0, <3.11",
      description="Singer.io target for writing CSV files and upload to S3 - PipelineWise compatible",
      long_description=long_description,
      long_description_content_type='text/markdown',
      author="Wise",
      url='https://github.com/transferwise/pipelinewise-target-s3-csv',
      classifiers=[
          'License :: OSI Approved :: Apache Software License',
          'Programming Language :: Python :: 3 :: Only',
          'Programming Language :: Python :: 3.7',
          'Programming Language :: Python :: 3.8',
          'Programming Language :: Python :: 3.9',
          'Programming Language :: Python :: 3.10'
      ],
      py_modules=["target_s3_csv"],
      install_requires=[
          'pipelinewise-singer-python==1.*',
<<<<<<< HEAD
          'inflection==0.3.1',
          'boto3==1.14.18',
          'humanize==2.5.0'
=======
          'inflection==0.5.1',
          'boto3==1.17.39',
>>>>>>> 15034bd3
      ],
      extras_require={
          "test": [
              'pylint==2.10.*',
              'pytest==6.2.*',
              'pytest-cov==2.12.*',
          ]
      },
      entry_points="""
          [console_scripts]
          target-s3-csv=target_s3_csv:main
       """,
      packages=["target_s3_csv"],
      package_data={},
      include_package_data=True,
      )<|MERGE_RESOLUTION|>--- conflicted
+++ resolved
@@ -24,14 +24,10 @@
       py_modules=["target_s3_csv"],
       install_requires=[
           'pipelinewise-singer-python==1.*',
-<<<<<<< HEAD
-          'inflection==0.3.1',
-          'boto3==1.14.18',
-          'humanize==2.5.0'
-=======
           'inflection==0.5.1',
-          'boto3==1.17.39',
->>>>>>> 15034bd3
+          'jsonschema==3.2.0',
+          'humanize==2.5.0',
+          'boto3==1.24.70',
       ],
       extras_require={
           "test": [
